--- conflicted
+++ resolved
@@ -266,11 +266,7 @@
                                      path.as_str().unwrap().to_string())
         }
         None => {
-<<<<<<< HEAD
-            err(format!("{} is not UTF-8 encoded", path.display()).index(&FullRange))
-=======
-            err(format!("{:?} is not UTF-8 encoded", path.display())[])
->>>>>>> 44440e5c
+            err(format!("{:?} is not UTF-8 encoded", path.display()).index(&FullRange))
         }
     }
     unreachable!()
